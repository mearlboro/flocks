--- conflicted
+++ resolved
@@ -1,9 +1,64 @@
 #!/usr/bin/python
 import math
+import matplotlib.pyplot as plt
 import numpy as np
 import os
+import re
+
+from util.analysis import process_angles, process_space
 
 from typing import Any, Dict, List
+
+
+def sim_dir(root_dir: str, sim_dir: str) -> str:
+    """
+    Create a directory to store results of the current simulation. If it already
+    exists, then add another one and return the path.
+
+    Params
+    -----
+    root_dir { 'out/txt', 'out/img' }
+        root directory for text dumps or plot exports
+    sim_dir
+        a directory for the current simulation, with a name of the form
+            model_params-simID
+    """
+
+    pth = f'{root_dir}/{sim_dir}'
+
+    while os.path.isdir(pth):
+        # get the last sim ID
+        if '-' in pth:
+            [prefix, str_id] = pth.split('-')
+            sim_id = int(str_id) + 1
+            pth = f'{prefix}-{sim_id}'
+        else:
+            pth = f'{pth}-1'
+
+    os.mkdir(pth)
+
+    return pth
+
+
+def dump_state(
+        X: np.ndarray, filename: str, path: str
+    ) -> None:
+    """
+    Dump the current state of the system variable passed as param to its
+    corresponding file.
+
+    Each system variable is dumped to an individual file correponding to that
+    simulation.
+    """
+    n = len(X)
+
+    with open(f'{path}/{filename}.txt', 'a') as f:
+        for i in range(n):
+            f.write( f'{X[i]}\t')
+
+        f.write('\n')
+
+    return
 
 
 def save_var(X: np.ndarray, fn: str, path: str) -> None:
@@ -22,27 +77,26 @@
 
 def load_var(filename: str) -> np.ndarray:
     """
-    Load time series from file created with `save_var` and return as numpy array.
-
-    Each file contains a variable for an N-dimensional system, with the index i
+    Load time series from file created with `dump_var` and return as numpy array.
+
+    Each file contains a variable for an n-dimensional system, with the index i
     on columns and the time t on rows. Values are floats separated by tabs.
 
-    For example x can be the x-coordinate in 2D space of each particle or the
-    angular velocity of each particle.
-
-            x1  x2   ... xN
+	A line represents a time step t. Position in D-dimensional space uses D
+	columns, angular velocities and other scalars are one a single column
+
+            x1  x2   ... xD
         t=1 .4  .7 . ... .3
         t=2 .1  ...  ...
         ...
         t=T ...
 
-    The resulting array will have shape (T, N), with variable i at time t stored
+    The resulting array will have shape (T, D), with variable i at time t stored
     in X[t, i].
     """
     with open(filename, 'r') as f:
         X = [[x for x in line.split('\t') if x != '\n'] for line in f]
 
-<<<<<<< HEAD
     return np.array(X).astype(float)
 
 
@@ -147,11 +201,10 @@
     dirs_dict = { d: d.split('_') for d in dirs }
     # name and bounded are redundant, already included in the dir basename
     dirs_dict = { d: s[1:] for d,s in dirs_dict.items() }
-    dirs_dict = { d: s[:-1] if 'topolog' in s[-1] else s for d,s in dirs_dict.items() }
     dirs_dict = { d: s[:-1] if 'bounded' in s[-1] else s for d,s in dirs_dict.items() }
     # numerical params have the form {string}{number}, split with regex
     model_dict = { d: { re.findall('[a-z]+', par)[0]: float(re.findall('[0-9.]+', par)[0])
-                   for par in s if 'bounded' not in par or 'topolog' not in par}
+                   for par in s if 'boundd' not in par }
                    for d,s in dirs_dict.items() }
     # construct plot-friendly model title
     for m in model_dict.keys():
@@ -238,7 +291,6 @@
 
             m |= process_space(m['X'], l, 'centre_of_mass')
             m |= process_angles(m['A'])
-            m |= process_phase(m['P'])
 
             models[exp] = m
 
@@ -257,7 +309,4 @@
         stats[rho][eta]['l'] = l
 
 
-    return stats
-=======
-    return np.array(X).astype(float)
->>>>>>> e6187faa
+    return stats